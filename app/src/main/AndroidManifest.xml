--- conflicted
+++ resolved
@@ -4,17 +4,8 @@
  * Android Smart WebView is an Open Source Project available on GitHub (https://github.com/mgks/Android-SmartWebView).
  * Initially developed by Ghazi Khan (https://github.com/mgks), under MIT Open Source License.
  * This program is free to use for private and commercial purposes.
-<<<<<<< HEAD
-<<<<<<< Updated upstream
- * Please mention project source or developer credit in your Application's License(s) Wiki.
-=======
  * Enhance Smart WebView with plugins - https://mgks.dev/blog/smart-webview-plugins (Google Login, Background Services, Vision API, Advance Notifications, PQL etc).
- * Please mention project source or credit developers in your Application's License(s) Wiki.
->>>>>>> Stashed changes
-=======
- * Enhance Smart WebView with plugins - https://voinsource.github.io/#plugins (Google Login, Background Services, Vision API, Advance Notifications, PQL etc).
- * Please mention project source or credit developers in your Application's License(s) Wiki.
->>>>>>> cc0ae179
+  * Please mention project source or developer credit in your Application's License(s) Wiki.
  * Giving right credit to developers encourages them to create better projects :)
 -->
 
@@ -31,17 +22,6 @@
 		android:normalScreens="true"
 		android:xlargeScreens="true" />
 
-<<<<<<< HEAD
-<<<<<<< Updated upstream
-    <!-- remove permissions that your app doesn't require;
-    asking for authority over unwanted information can cause damage to your reputation among your users -->
-    <uses-permission android:name="android.permission.INTERNET" />
-    <uses-permission android:name="android.permission.ACCESS_NETWORK_STATE" />
-    <uses-permission android:name="android.permission.ACCESS_WIFI_STATE" />
-	<uses-permission android:name="android.permission.WRITE_EXTERNAL_STORAGE" tools:remove="android:maxSdkVersion" />
-=======
-=======
->>>>>>> cc0ae179
 	<!-- remove permissions that your app doesn't require;
 	asking for authority over unwanted information can cause damage to your reputation among your users -->
 	<uses-permission android:name="android.permission.INTERNET" />
@@ -50,13 +30,9 @@
 	<uses-permission android:name="android.permission.WRITE_EXTERNAL_STORAGE"
 		android:maxSdkVersion="29"
 		tools:ignore="ScopedStorage" />
-<<<<<<< HEAD
 	<uses-permission android:name="android.permission.QUERY_ALL_PACKAGES"
 		android:maxSdkVersion="30"
 		tools:ignore="QueryAllPackagesPermission" />
->>>>>>> Stashed changes
-=======
->>>>>>> cc0ae179
 	<uses-permission android:name="android.permission.READ_EXTERNAL_STORAGE" />
 	<uses-permission android:name="android.permission.CAMERA" />
 	<uses-permission android:name="android.permission.ACCESS_FINE_LOCATION" />
@@ -78,40 +54,10 @@
 		android:theme="@style/SplashTheme"
 		android:hardwareAccelerated="true"
 		android:usesCleartextTraffic="true"
-<<<<<<< HEAD
-<<<<<<< Updated upstream
-        tools:ignore="AllowBackup,UnusedAttribute">
-        <activity
-            android:name=".SplashScreen"
-            android:label="@string/app_name"
-            android:screenOrientation="portrait" >
-            <intent-filter>
-                <action android:name="android.intent.action.MAIN" />
-                <category android:name="android.intent.category.LAUNCHER" />
-            </intent-filter>
-        </activity>
-        <activity
-            android:name=".MainActivity"
-            android:screenOrientation="portrait" >		<!-- remove or alter as your apps requirement -->
-            <intent-filter android:label="@string/app_name">
-                <action android:name="android.intent.action.VIEW" />
-                <category android:name="android.intent.category.DEFAULT" />
-                <category android:name="android.intent.category.BROWSABLE" />
-                <data android:scheme="https"
-                    android:host="github.com"
-                    android:pathPrefix="/mgks" />
-					<!-- if you want only a specific directory from your website to be opened in the app through external links -->
-=======
-=======
->>>>>>> cc0ae179
 		android:requestLegacyExternalStorage="true"
 		tools:ignore="AllowBackup,UnusedAttribute">
 		<activity
 			android:name="mgks.os.swv.SplashScreen"
-<<<<<<< HEAD
-=======
-			android:label="@string/app_name"
->>>>>>> cc0ae179
 			android:screenOrientation="fullSensor"
 			android:exported="true">
 			<intent-filter>
@@ -131,10 +77,6 @@
 					android:host="apps.mgks.dev"
 					android:pathPrefix="/swv" />
 				<!-- if you want only a specific directory from your website to be opened in the app through external links -->
-<<<<<<< HEAD
->>>>>>> Stashed changes
-=======
->>>>>>> cc0ae179
 			</intent-filter>
 			<intent-filter android:label="OpenURI">
 				<action android:name="Open_URI" />
